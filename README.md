# Intl.MessageFormat

## Status

Champions: Eemeli Aro (Mozilla/OpenJS Foundation), Daniel Minor (Mozilla)

### Stage: 1

#### Presentations

- 2022 March: [Stage 1 proposal](https://docs.google.com/presentation/d/1oThTeL_n5-HAfmJTri-i8yU2YtHUvj9AakmWiyRGPlw/edit?usp=sharing)
- 2023 October: [Stage 1 update](https://docs.google.com/presentation/d/15lwZipk0k5pMscSBbEPpMySsnM_qd4MOo_NqmmKyS-Q/edit?usp=sharing)

## Motivation

This proposal aims to make it easier to localize the web,
increasing the openness and accessibility of the web for speakers of all languages.
Currently, localization relies on a collection of mostly proprietary message formatting specifications
that are limited in their features and/or challenging for translators to work with.
Furthermore, localization often relies on parsing these custom formats
during the runtime or rendering of an application.

To help with this, we introduce
`Intl.MessageFormat` as a native parser and formatter for [MessageFormat 2.0] (aka “MF2”) messages.
MF2 is a specification currently being developed under the Unicode Consortium, with wide industry support.
This will allow for using MF2 messages to localize web sites,
enabling the localization of the web using industry standard tooling and processes.

In addition to a syntax that is designed to be accessible by both developers and translators,
MF2 defines a message data model that may be used to represent messages defined in any existing syntax.
This enables `Intl.MessageFormat` to be used within existing systems and workflows,
providing a shared message formatting runtime for all users.

[messageformat 2.0]: https://github.com/unicode-org/message-format-wg/

## Use cases

The primary use case is the retrieval and resolution of localized text (i.e. a “message”)
given a message source text, the locale and other options,
and optionally a set of runtime values.

Put together, this allows for any message ranging from the simplest to the most complex
to be defined by a developer, translated to any number of locales, and displayed to a user.

For instance, consider a relatively simple message such as

> You have 3 new notifications

In practice, this would need to account for any number of notifications,
and the plural rules of the current locale.
Using [MF2 syntax], this could be defined as:

[mf2 syntax]: https://github.com/unicode-org/message-format-wg/blob/develop/spec/syntax.md

```ini
.match {$count :number}
0   {{You have no new notifications}}
one {{You have {$count} new notification}}
*   {{You have {$count} new notifications}}
```

Some parts of the full message are explicitly repeated for each case,
as this makes it significantly easier for translators to work with the message.

In code, with the API proposed below, this would be used like this:

```js
const source = ... // string source of the message as above
const mf = new Intl.MessageFormat(source, 'en');
const notifications = mf.format({ count: 1 });
// 'You have 1 new notification'
```

As a majority of messages do not require multiple variants,
those are of course also supported by the proposed API:

```js
// A plain message
const mf1 = new Intl.MessageFormat('Hello!', 'en');
mf1.format(); // 'Hello!'

// A parametric message, formatted to parts
const mf2 = new Intl.MessageFormat('Hello {$place}!', 'en');
const greet = mf.formatToParts({ place: 'world' });
/* [
  { type: 'literal', value: 'Hello ' },
  { type: 'string', source: '$place', value: 'world' },
  { type: 'literal', value: '!' }
] */
```

More complex use cases and usage patterns are described within the API description.

## API Description

Though the MF2 specification is still being developed by the working group,
the API presented here is representative of its current consensus.
In particular, the exact shape of `MessageData` is still being discussed in the working group.

This proposal introduces one new primordial to ECMAScript, `Intl.MessageFormat`.
The other `interface` descriptions below are intended to represent plain objects.

### MessageData

The `MessageData` interface will be defined by
the MF2 data model developed by the MF2 working group.
It contains a parsed representation of a single message for a particular locale.

```ts
interface MessageData {}
```

### MessageFormat

The `Intl.MessageFormat` constructor creates a `MessageFormat` instance
for a `source` message, one or more locale identifiers,
and an optional `MessageFormatOptions` object.
If a string is used as the `source` argument,
it will be parsed as a MF2 syntax representation of a message.

Calling the constructor may throw an error if the `source` includes an MF2
[syntax or data model error](https://github.com/unicode-org/message-format-wg/blob/main/spec/formatting.md#error-handling).

```ts
interface MessageFormat {
  new (
    source: MessageData | string,
    locales?: string | string[],
    options?: MessageFormatOptions
  ): MessageFormat;

  format(
    values?: Record<string, unknown>,
    onError?: (error: Error) => void
  ): string;

  formatToParts(
    values?: Record<string, unknown>,
    onError?: (error: Error) => void
  ): MessagePart[];

  resolvedOptions(): ResolvedMessageFormatOptions;
}
```

#### Constructor options and resolvedOptions()

`MessageFormatOptions` contains configuration options
for the creation of `MessageFormat` instances.
The `ResolvedMessageFormatOptions` object contains the options
resolved during the construction of the `MessageFormat` instance.

As messages may contain placeholders resolving to strings with different directionality
than the message as a whole (as in, left-to-right vs. right-to-left),
the `bidiIsolation` option defines a strategy
by which these parts will be isolated from each other in the output to avoid spillover effects.
The default `'compatibility'` strategy will include Unicode isolate code points
at the boundaries of all expressions that are not known to match the message's directionality.
The `'none'` strategy will not provide any bidirectional isolation.

By default the message's directionality is determined from
the script corresponding to the first locale,
but this may be overridden by `dir`.
Its `"auto"` value corresponds to messages with unknown directionality,
for which the direction is determined by the first strongly directional character.

Custom user-defined message formatting and selection functions may defined by the `functions` option.
These allow for any data types to be handled by custom functions.
Such functions may be referenced within messages,
and then called with the resolved values of their arguments and options.

```ts
interface MessageFormatOptions {
  bidiIsolation?: 'compatibility' | 'none';
  dir?: 'ltr' | 'rtl' | 'auto';
  functions?: { [key: string]: MessageFunction };
  localeMatcher?: 'best fit' | 'lookup';
}

interface ResolvedMessageFormatOptions {
  bidiIsolation: 'compatibility' | 'none';
  dir: 'ltr' | 'rtl' | 'auto';
  functions: { [key: string]: MessageFunction };
  locales: string[];
  localeMatcher: 'best fit' | 'lookup';
  message: MessageData;
}
```

#### format(values?, onError?)

As with other `Intl` formatters, `format()` returns a string.
This method has the following optional arguments:

- `values` provides variable values for the message's variable references.
- `onError` defines an error handler that will be called if
  message resolution or formatting fails.
  If `onError` is not defined,
  a warning will be issued for each error and a [fallback representation] used for the corresponding message part.

To determine the value `res` returned by the `format()` method,
the message is first resolved to a list of MessageValue instances.
Starting with an empty string `res`, for each MessageValue `mv`:

1. Let `msgDir` be the base direction of the message.
1. Let `bidiIsolation` be the resolved value of the `bidiIsolation` option.
1. Let `dir` be `mv.dir`.
1. Let `strval` be the result of calling `mv.toString()`.
1. If the call fails or `strval` is not a string:
   1. Set `strval` to be the concatenation of `{`, `mv.source`, and `}`.
   1. Set `dir` to be `"auto"`.
1. Let `bidi` be the `{ start: string, end: string }` result of calling
   `ApplyBidiIsolation(bidiIsolation, msgDir, dir)`.
1. Append `bidi.start`, `strval`, and `bidi.end` to the end of `res`.

The ApplyBidiIsolation abstract operation will take as arguments
the current bidi isolation strategy and the message and part directions.
From these it will determine `start` and `end` as sequences of Unicode code points
which will, if necessary, isolate parts from each other.
With the default "compatibility" strategy, the result matches this TS type:

```ts
type BidiIsolation =
  | { start: ''; end: '' }
  | {
      start: '\u2066' | '\u2067' | '\u2068'; // LRI | RLI | FSI
      end: '\u2069'; // PDI
    };
```

#### formatToParts(values?, onError?)

For formatting a message to non-string targets,
the `formatToParts()` method is provided, returning an array of `MessagePart` objects.
This method has the following optional arguments:

- `values` provides variable values for the message's variable references.
- `onError` defines an error handler that will be called if
  message resolution or formatting fails.
  If `onError` is not defined,
  a warning will be issued for each error and a [fallback representation] used for the corresponding message part.

To determine the value `res` returned by the `formatToParts()` method,
the message is first resolved to a list of MessageValue instances.
Starting with an empty array `res`, for each MessageValue `mv`:

1. Let `msgDir` be the base direction of the message.
1. Let `bidiIsolation` be the resolved value of the `bidiIsolation` option.
1. Let `dir` be `mv.dir`.
1. Let `parts` be the result of calling `mv.toParts()`.
1. If the call fails or `parts` is not an array:
   1. Set `parts` to be `[{ type: "fallback", source: mv.source }]`.
   1. Set `dir` to be `"auto"`.
1. Let `bidi` be the `{ start: string, end: string }` result of calling
   `ApplyBidiIsolation(bidiIsolation, msgDir, dir)`.
1. If `bidi.start` is not an empty string:
   1. Append `{ type: 'bidiIsolation', value: bidi.start }` to `res`.
1. For each `part` or `parts`:
   1. Append `part` to `res`.
1. If `bidi.end` is not an empty string:
   1. Append `{ type: 'bidiIsolation', value: bidi.end }` to `res`.

[fallback representation]: https://github.com/unicode-org/message-format-wg/blob/main/spec/formatting.md#fallback-resolution

### MessageValue

When formatting a message,
the selectors and placeholders of a message are each resolved first
to an intermediate `MessageValue` representation.
This can be thought of as an immutable object with properties and methods,
though its JavaScript representation is only available to custom functions.

```ts
interface MessageValue {
  type: string;
  locale: string;
  dir: 'ltr' | 'rtl' | 'auto'
  source: string;
  options?: { [key: string]: unknown };
  selectKeys?: (keys: string[]) => string[];
  toParts?: () => MessagePart[];
  toString?: () => string;
  valueOf?: () => unknown;
}

type MessagePart =
  | { type: 'text'; value: string }
  | ({
      type: string;
      source: string;
      locale?: string;
    } & (
      | { value?: unknown }
      | { parts: Array<{ type: string; value: unknown; source?: string }> }
    ));
```

A `MessageValue` is an object with a string `type`, a string `locale` identifier,
and an opaque `source` string identifying its origin.
All other fields are optional;
they determine how the value may be used in MF2 expressions.

In order to be usable as a formatted placeholder,
the object (or its prototype chain) MUST include a `toString` method returning a string
and a `toParts` method returning an array of `MessagePart`s.
All of the built-in implementations of this method return an array with exactly one value,
but user-defined functions may return any number of parts, or none.

Except for parts corresponding to literal values,
each `MessagePart` MUST include the `type` and `source` from the `MessageValue`.
It MAY also include a string `locale` identifier,
and optionally either an explicit `value` of any type
or its own sequence of `parts`.

In order to be usable as a variant selector,
the `MessageValue` object MUST include a `selectKeys` method.
When called with an array of string keys,
it MUST return an array whose elements are a subset of those keys.
The returned keys will be considered to match the selector and be in preferential order.

Within a message, the value of an expression may be assigned to a message-local variable,
and such a variable may be used as an input argument to another expression,
or as an option value.
Some functions (including the default `number`) accept
objects with a `valueOf` method and an `options` field
in addition to `type` and `locale` as input.
These MAY also be defined on the returned object.

#### Literal Text

Text in patterns outside expressions is always literal.
While its resolved value is never presented as JS,
for the sake of simplicity it may be thought of as having the following resolved value:

```ts
interface MessageText {
  type: 'text';
  locale: string;
  dir: 'ltr' | 'rtl' | 'auto'
  source: string;
  toParts(): [MessageTextPart];
  toString(): string;
}

interface MessageTextPart {
  type: 'text';
  value: string;
}
```

For `MessageText`, the value returned by `toString()` and
the `value` field of the object returned by `toParts()`
corresponding to the text source.
Its `locale` is always the same as the message's base locale.

#### Expressions

Expressions are used as selectors and as pattern placeholders.
A local variable declaration may assign the value of an expression to a local variable,
allowing for the same expression to be used in multiple places
and potentially with different roles.

An expression may have one of three forms:

- An operand (either a literal value or a variable reference).
- An operand with an annotation.
- An annotation with no operand.

The resolution of annotations using the `:` prefix is customisable
using the constructor's `functions` option,
which takes `MessageFunction` function values that are applied when
the annotation's name (without the `:`) corresponds to the `functions` key.

### MessageFunction

Fundamentally, messages are formed by concatenating values together.
In order to support the handling of user-defined value types with user-defined formatting options,
as well as other needs,
user-provided message functions may be provided via the constructor's `functions` option
to complement or replace the default ones.

```ts
type MessageFunction = (
  source: string,
  locales: string[],
  options: { [key: string]: unknown },
  input?: unknown
) => MessageValue;
```

The `input` and `options` values are constructed as follows:

- If the value is a literal defined in the message syntax,
  the value is its `string` value.
- If the value is a variable referring to a local variable declaration,
  the value is the `MessageValue` that the declaration's expression resolves to.
- Otherwise, the value is a variable referring to an external value,
  and its type and value are that of the external value.

As function options are often set by literal values,
and as MF2 considers all literals to be strings,
the JSON string representation should be supported for numerical and boolean values
when used as an input or as an option value.
Each function will need to parse these separately from their string representations.

If a function is locale-dependent,
it should accept an extra option key called `locale`
which resolves to a string overriding the message's base locale.
This option value should always be parsed as an array or
(if a single string) a comma-delimited list of BCP 47 locale identifiers.

#### Default Functions

Two commonly used message functions `number` and `string` are provided as a starting point,
and as handlers for placeholders without an annotation,
such as variable references like `{$foo}` or literal values like `{|the bar|}`.

Variable references are resolved by first looking for a local variable declaration
matching its name, then by looking in the `values` argument.
Literal values always resolve to strings.

As selector expressions must have an annotation or contain a variable reference
that references a variable declaration within the same message with an annotation,
un-annotated expressions only need to be considered for formattable placeholders.

If a placeholder expression contains a variable reference without an annotation
and the variable resolves to a number or bigint value or a Number instance,
it resolves instead to the result of calling the `number` function
with the numerical value as input and no options.

If a placeholder expression would resolve to a string value or a String instance,
it resolves instead to the result of calling the `string` function
with the value as input and no options.

Otherwise, un-annotated values resolve to the following shape:

```ts
interface MessageUnknownValue {
  type: 'unknown';
  locale: string;
  dir: 'ltr' | 'rtl' | 'auto'
  source: string;
  toParts(): [MessageUnknownPart];
  toString(): string;
  valueOf(): unknown;
}

interface MessageUnknownPart {
  type: 'unknown';
  source: string;
  value: unknown;
}
```

With `MessageUnknownValue`,
the `toString()` method uses the equivalent of `String()` to format the value
while `valueOf()` returns the original value.

If the constructor options of a MessageFormat instance include a `functions` value
that overrides the default `number` or `string` functions,
those will be called instead of the default ones, as appropriate.

#### `number`

Accepts as input any of the following:

- A number or a bigint.
  This is used directly as the `value`.
- An object with a `valueOf()` method that returns a number or a bigint,
  which is then used as the `value`.
- The JSON string representation of a number, to accommodate literal values as in `{42 :number}`.
  The `value` is determined by the equivalent of calling `JSON.parse()` on the string,
  and asserting that it returns a number or a bigint.

Returns a fallback value if invoked without such an input,
or if an error occurs while determining `value`.

Internally, constructs a `locales` array of strings as used by
the Intl.NumberFormat and Intl.PluralRules constructors.
This will include, in order:

1. Any locales set by the expression's `"locale"` option.
2. The locale of the input, if it is an object and has a string or string array property `"locale"`.
3. The base locale or locale chain of the message.

To determine the formatting and selection options for the number,
a new empty `options` object is created.
If the input is an object with a property `"options"` with an object value,
the `options` object is extended with its values.
Then, a primitive value is set for each of the expression's options except `"locale"`:

- For each option value, if it is an object, coerce it to a string.
- For `useGrouping`, convert `"true"` and `"false"` to their corresponding boolean values.
- For `roundingIncrement`, `minimumIntegerDigits`, and `(minimum|maximum)(Fraction|Significant)Digits`,
  parse a string value as a non-negative integer number.

Returns a value with the following shape:

```ts
interface MessageNumber {
  type: 'number';
  locale: string;
  dir: 'ltr' | 'rtl' | 'auto'
  source: string;
  options: Intl.NumberFormatOptions & Intl.PluralRulesOptions;
  selectKeys(keys: string[]): string[];
  toParts(): [MessageNumberPart];
  toString(): string;
  valueOf(): number | bigint;
}

interface MessageNumberPart {
  type: 'number';
<<<<<<< HEAD
  locale: string;
  dir: 'ltr' | 'rtl' | 'auto'
=======
  locale?: string;
>>>>>>> 0abe23fe
  source: string;
  parts: Intl.NumberFormatPart[];
}
```

When a `MessageNumber` is used as a selector (calling its `selectKeys()` method),
a key with an exact numeric match to the value will be preferred over a key matching the value's plural category
(some of `zero`, `one`, `two`, `few`, `many`, and `other`, depending on the locale).

When a `MessageNumber` is being formatted,
calling its `toString()` will return a string corresponding to calling

```js
new Intl.NumberFormat(locales, options).format(value);
```

and calling its `toParts()` method will return an array with a single object member
where the `parts` will correspond to the results of calling

```js
new Intl.NumberFormat(locales, options).formatToParts(value);
```

#### `string`

Accepts any input, and parses any non-string value using `String()`.
For no input, resolves its value to an empty string.
On error, resolves to a fallback value.

Accepts only the `locale` option as an override for the message's locale.

Returns a value with the following shape:

```ts
interface MessageString {
  type: 'string';
  locale: string;
  dir: 'ltr' | 'rtl' | 'auto'
  source: string;
  selectKeys(keys: string[]): [] | [string];
  toParts(): [MessageStringPart];
  toString(): string;
  valueOf(): string;
}

interface MessageStringPart {
  type: 'string';
<<<<<<< HEAD
  locale: string;
  dir: 'ltr' | 'rtl' | 'auto'
=======
  locale?: string;
>>>>>>> 0abe23fe
  source: string;
  value: string;
}
```

When a `MessageString` is used as a selector,
the returned array may include at most one entry,
if one of the keys was an exact string match for the value.

### Fallback Values

It's possible for a `MessageFunction` call to throw an error,
or for a `format()` or `formatToParts()` call to throw an error.
When this happens,
the error is caught and a user-provided `onError` handler is called.
If no such handler is defined,
the default behaviour is to issue a warning rather than throwing the error.
This allows for some formatted representation to always be provided.

In such a case, a fallback representation is used instead for the value:

```ts
interface MessageFallback {
  type: 'fallback';
  locale: 'und';
  dir: 'auto'
  source: string;
  toParts(): [MessageFallbackPart];
  toString(): string;
}

interface MessageFallbackPart {
  type: 'fallback';
  source: string;
}
```

This representation is also used when resolving MF2 expressions
that include "markup", "reserved" or "private-use" annotations.

The `source` of the `MessageFallback` corresponds to the `source` of the `MessageValue`.
When `MessageFallback` is formatted to a string,
its value is the concatenation of a left curly brace `{`, the `source` value,
and a right curly brace `}`.

## Comparison

The MF2 specification is being developed based upon lessons learned from existing systems
including [ICU MessageFormat] and [Fluent].

The implementation of Fluent within Firefox mostly relies upon
a declarative syntax in the DOM,
but it does provide an [API] for retrieving messages directly from Fluent
when not being used to localize the DOM.

[icu messageformat]: https://unicode-org.github.io/icu/userguide/format_parse/messages/
[fluent]: https://projectfluent.org/
[api]: https://firefox-source-docs.mozilla.org/l10n/fluent/tutorial.html#non-markup-localization

## Implementations

### Polyfill/transpiler implementations

The MessageFormat 2.0 specification is under development.
A polyfill implementation of this proposal is available under the
[messageformat](https://github.com/messageformat/messageformat/tree/master/packages/mf2-messageformat) project.<|MERGE_RESOLUTION|>--- conflicted
+++ resolved
@@ -511,12 +511,8 @@
 
 interface MessageNumberPart {
   type: 'number';
-<<<<<<< HEAD
-  locale: string;
+  locale?: string;
   dir: 'ltr' | 'rtl' | 'auto'
-=======
-  locale?: string;
->>>>>>> 0abe23fe
   source: string;
   parts: Intl.NumberFormatPart[];
 }
@@ -564,12 +560,8 @@
 
 interface MessageStringPart {
   type: 'string';
-<<<<<<< HEAD
-  locale: string;
+  locale?: string;
   dir: 'ltr' | 'rtl' | 'auto'
-=======
-  locale?: string;
->>>>>>> 0abe23fe
   source: string;
   value: string;
 }
